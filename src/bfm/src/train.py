from collections import namedtuple
from datetime import datetime, timedelta

import hydra
import lightning as L
<<<<<<< HEAD
import torch
from lightning.pytorch import LightningModule
=======
from lightning.pytorch import LightningModule, seed_everything
>>>>>>> 390c45c5
from lightning.pytorch.loggers import MLFlowLogger
from omegaconf import DictConfig, OmegaConf
from torch.utils.data import DataLoader, Dataset
from torch.utils.data._utils.collate import default_collate

from src.bfm.src.bfm import BFM

Batch = namedtuple("Batch", ["surf_vars", "static_vars", "atmos_vars", "metadata"])
Metadata = namedtuple("Metadata", ["lat", "lon", "time", "atmos_levels"])


def custom_collate(batch):
    elem = batch[0]
    if isinstance(elem, Batch):
        return Batch(
            surf_vars={k: custom_collate([d.surf_vars[k] for d in batch]) for k in elem.surf_vars},
            static_vars=elem.static_vars,  # Assuming static_vars are the same for all batch elements
            atmos_vars={k: custom_collate([d.atmos_vars[k] for d in batch]) for k in elem.atmos_vars},
            metadata=Metadata(
                lat=elem.metadata.lat,
                lon=elem.metadata.lon,
                time=[d.metadata.time for d in batch],
                atmos_levels=elem.metadata.atmos_levels,
            ),
        )
    elif isinstance(elem, (list, tuple)):
        return [custom_collate(samples) for samples in zip(*batch)]
    elif isinstance(elem, dict):
        return {key: custom_collate([d[key] for d in batch]) for key in elem}
    else:
        return default_collate(batch)


class AuroraDataset(Dataset):
    def __init__(self, B, T, V_s, V_a, C, H, W):
        self.B = B
        self.T = T
        self.V_s = V_s
        self.V_a = V_a
        self.C = C
        self.H = H
        self.W = W

        self.surf_vars = {f"surf_var_{i}": torch.randn(B, T, H, W) for i in range(V_s)}
        self.static_vars = {f"static_var_{i}": torch.randn(H, W) for i in range(2)}
        self.atmos_vars = {f"atmos_var_{i}": torch.randn(B, T, C, H, W) for i in range(V_a)}

        self.lat = torch.linspace(-90, 90, H)
        self.lon = torch.linspace(0, 360, W)
        self.time = [datetime.now() + timedelta(hours=i) for i in range(T)]
        self.atmos_levels = [1000, 925, 850, 700, 600, 500, 400, 300, 250, 200, 150, 100, 50]

    def __len__(self):
        return self.B

    def __getitem__(self, idx):
        metadata = Metadata(lat=self.lat, lon=self.lon, time=self.time, atmos_levels=self.atmos_levels)

        return Batch(
            surf_vars={k: v[idx] for k, v in self.surf_vars.items()},
            static_vars=self.static_vars,
            atmos_vars={k: v[idx] for k, v in self.atmos_vars.items()},
            metadata=metadata,
        )


class BFMTrainer(LightningModule):
    def __init__(self, model, learning_rate=5e-4, weight_decay=5e-6):
        super().__init__()
        self.model = model
        self.learning_rate = learning_rate
        self.weight_decay = weight_decay

        # define weights for surface and atmospheric variables
        self.w_S = {"surf_var_0": 1.5, "surf_var_1": 0.77, "surf_var_2": 0.66}
        self.w_A = {f"atmos_var_{i}": 1.0 for i in range(5)}  # assuming 5 atmospheric variables

        # weights for loss functions per data set
        self.gamma = {"ERA5": 2.0, "GFS-T0": 1.5}

        self.alpha = 0.25  # weight for surface variables
        self.beta = 1.0  # weight for atmospheric variables

    def forward(self, batch, lead_time):
        return self.model(batch, lead_time)

    def training_step(self, batch, batch_idx):
        lead_time = timedelta(hours=6)  # fixed lead time for pre-training
        output = self(batch, lead_time)

        loss = self.compute_loss(output, batch)
        self.log("train_loss", loss)
        return loss

    def compute_loss(self, output, batch):
        loss_S = 0
        for k, v in output["surf_vars"].items():
            target = batch.surf_vars[k][:, -1]  # last time step
            loss_S += self.w_S.get(k, 1.0) * torch.mean(torch.abs(v - target))
        loss_S /= len(output["surf_vars"])

        loss_A = 0
        for k, v in output["atmos_vars"].items():
            target = batch.atmos_vars[k][:, -1]  # also last time step
            loss_A += self.w_A.get(k, 1.0) * torch.mean(torch.abs(v - target))
        loss_A /= len(output["atmos_vars"])

        # assuming all data in a batch is from the same dataset
        gamma = self.gamma.get("ERA5", 1.0)  # default to 1.0 if dataset not specified

        loss = gamma * (self.alpha * loss_S + self.beta * loss_A)
        return loss

    def configure_optimizers(self):
        optimizer = torch.optim.AdamW(self.parameters(), lr=self.learning_rate, weight_decay=self.weight_decay)
        scheduler = torch.optim.lr_scheduler.CosineAnnealingLR(optimizer, T_max=150000, eta_min=self.learning_rate / 10)
        return [optimizer], [scheduler]


@hydra.main(version_base=None, config_path="configs", config_name="test_config")
def main(cfg: DictConfig):
    # Setup config
    print(OmegaConf.to_yaml(cfg))
    # hyperparams -> moved to config file
    # TODO Adapt this way of handling parameters
    # B, T, V_s, V_a, C, H, W = 32, 2, 3, 5, 13, 32, 64
    # embed_dim = 1024
    # num_latent_tokens = 7

    # Seed the experiment for numpy, torch and python.random.
    seed_everything(42, workers=True)

    dataset = AuroraDataset(cfg.model.B, cfg.model.T, cfg.model.V_s, cfg.model.V_a, cfg.model.C, cfg.model.H, cfg.model.W)
<<<<<<< HEAD
    dataloader = DataLoader(
        dataset, batch_size=cfg.training.batch_size, num_workers=cfg.training.workers, collate_fn=custom_collate
    )
    atmos_levels = [1000, 925, 850, 700, 600, 500, 400, 300, 250, 200, 150, 100, 50]
=======
    dataloader = DataLoader(dataset, batch_size=cfg.training.batch_size, num_workers=cfg.training.workers, collate_fn=custom_collate)
>>>>>>> 390c45c5

    model = BFM(
        surf_vars=tuple(f"surf_var_{i}" for i in range(cfg.model.V_s)),
        static_vars=tuple(f"static_var_{i}" for i in range(2)),
        atmos_vars=tuple(f"atmos_var_{i}" for i in range(cfg.model.V_a)),
        H=cfg.model.H,
        W=cfg.model.W,
        embed_dim=cfg.model.embed_dim,
        num_latent_tokens=cfg.model.num_latent_tokens,
        atmos_levels=cfg.data.atmos_levels,
    )

<<<<<<< HEAD
    # # Setup logger
    remote_server_uri = "http://127.0.0.1:5000"
    mlf_logger = MLFlowLogger(experiment_name="lightning_logs", tracking_uri=remote_server_uri)
    trainer = BFMTrainer(model)

    pl_trainer = L.Trainer(
        max_epochs=4,
        accelerator="gpu" if torch.cuda.is_available() else "cpu",
        devices=1,
        precision="bf16-mixed",
        gradient_clip_val=1.0,
        log_every_n_steps=1,
=======
    # Setup logger
    current_time = datetime.now()
    remote_server_uri = f"http://0.0.0.0:{cfg.mlflow.port}"
    mlf_logger = MLFlowLogger(experiment_name="BFM_logs", run_name=f"BFM_{current_time}", tracking_uri=remote_server_uri)
    # Setup trainer
    trainer = BFMTrainer(model)

    pl_trainer = L.Trainer(
        max_epochs=cfg.training.epochs,
        accelerator=cfg.training.accelerator,
        devices=cfg.training.devices,
        precision=cfg.training.precision,
        gradient_clip_val=cfg.training.gradient_clip,
        log_every_n_steps=cfg.training.log_steps,
>>>>>>> 390c45c5
        logger=mlf_logger,
    )

    pl_trainer.fit(trainer, train_dataloaders=dataloader)


if __name__ == "__main__":
    main()<|MERGE_RESOLUTION|>--- conflicted
+++ resolved
@@ -3,12 +3,8 @@
 
 import hydra
 import lightning as L
-<<<<<<< HEAD
 import torch
-from lightning.pytorch import LightningModule
-=======
 from lightning.pytorch import LightningModule, seed_everything
->>>>>>> 390c45c5
 from lightning.pytorch.loggers import MLFlowLogger
 from omegaconf import DictConfig, OmegaConf
 from torch.utils.data import DataLoader, Dataset
@@ -142,14 +138,9 @@
     seed_everything(42, workers=True)
 
     dataset = AuroraDataset(cfg.model.B, cfg.model.T, cfg.model.V_s, cfg.model.V_a, cfg.model.C, cfg.model.H, cfg.model.W)
-<<<<<<< HEAD
     dataloader = DataLoader(
         dataset, batch_size=cfg.training.batch_size, num_workers=cfg.training.workers, collate_fn=custom_collate
     )
-    atmos_levels = [1000, 925, 850, 700, 600, 500, 400, 300, 250, 200, 150, 100, 50]
-=======
-    dataloader = DataLoader(dataset, batch_size=cfg.training.batch_size, num_workers=cfg.training.workers, collate_fn=custom_collate)
->>>>>>> 390c45c5
 
     model = BFM(
         surf_vars=tuple(f"surf_var_{i}" for i in range(cfg.model.V_s)),
@@ -162,20 +153,6 @@
         atmos_levels=cfg.data.atmos_levels,
     )
 
-<<<<<<< HEAD
-    # # Setup logger
-    remote_server_uri = "http://127.0.0.1:5000"
-    mlf_logger = MLFlowLogger(experiment_name="lightning_logs", tracking_uri=remote_server_uri)
-    trainer = BFMTrainer(model)
-
-    pl_trainer = L.Trainer(
-        max_epochs=4,
-        accelerator="gpu" if torch.cuda.is_available() else "cpu",
-        devices=1,
-        precision="bf16-mixed",
-        gradient_clip_val=1.0,
-        log_every_n_steps=1,
-=======
     # Setup logger
     current_time = datetime.now()
     remote_server_uri = f"http://0.0.0.0:{cfg.mlflow.port}"
@@ -190,7 +167,6 @@
         precision=cfg.training.precision,
         gradient_clip_val=cfg.training.gradient_clip,
         log_every_n_steps=cfg.training.log_steps,
->>>>>>> 390c45c5
         logger=mlf_logger,
     )
 
